# Copyright 2017 The TensorFlow Authors. All Rights Reserved.
#
# Licensed under the Apache License, Version 2.0 (the "License");
# you may not use this file except in compliance with the License.
# You may obtain a copy of the License at
#
#     http://www.apache.org/licenses/LICENSE-2.0
#
# Unless required by applicable law or agreed to in writing, software
# distributed under the License is distributed on an "AS IS" BASIS,
# WITHOUT WARRANTIES OR CONDITIONS OF ANY KIND, either express or implied.
# See the License for the specific language governing permissions and
# limitations under the License.
# ==============================================================================
"""ResNet model for classifying images from CIFAR-10 dataset.

Support single-host training with one or multiple devices.

ResNet as proposed in:
Kaiming He, Xiangyu Zhang, Shaoqing Ren, Jian Sun
Deep Residual Learning for Image Recognition. arXiv:1512.03385

CIFAR-10 as in:
http://www.cs.toronto.edu/~kriz/cifar.html


"""
from __future__ import division
from __future__ import print_function

import argparse
<<<<<<< HEAD
import collections
=======
>>>>>>> aae631cc
import functools
import itertools
import os
import six

import numpy as np
from six.moves import xrange  # pylint: disable=redefined-builtin
import tensorflow as tf

import cifar10
import cifar10_model
import cifar10_utils


tf.logging.set_verbosity(tf.logging.INFO)


<<<<<<< HEAD
def get_model_fn(num_gpus, variable_strategy, num_workers):
=======
def get_model_fn(num_gpus, variable_strategy, num_workers, sync):
>>>>>>> aae631cc
  def _resnet_model_fn(features, labels, mode, params):
    """Resnet model body.

    Support single host, one or more GPU training. Parameter distribution can
    be either one of the following scheme.
    1. CPU is the parameter server and manages gradient updates.
    2. Parameters are distributed evenly across all GPUs, and the first GPU
       manages gradient updates.

    Args:
      features: a list of tensors, one for each tower
      labels: a list of tensors, one for each tower
      mode: ModeKeys.TRAIN or EVAL
<<<<<<< HEAD
      params: Dictionary of Hyperparameters suitable for tuning
=======
      params: Hyperparameters suitable for tuning
>>>>>>> aae631cc
    Returns:
      A EstimatorSpec object.
    """
    is_training = (mode == tf.estimator.ModeKeys.TRAIN)
<<<<<<< HEAD
    weight_decay = params['weight_decay']
    momentum = params['momentum']
=======
    weight_decay = params.weight_decay
    momentum = params.momentum
>>>>>>> aae631cc

    tower_features = features
    tower_labels = labels
    tower_losses = []
    tower_gradvars = []
    tower_preds = []

    if num_gpus == 0:
      num_devices = 1
      device_type = 'cpu'
    else:
      num_devices = num_gpus
      device_type = 'gpu'

    for i in range(num_devices):
      worker_device = '/{}:{}'.format(device_type, i)
      if variable_strategy == 'CPU':
          device_setter = cifar10_utils.local_device_setter(
              worker_device=worker_device)
      elif variable_strategy == 'GPU':
          device_setter = cifar10_utils.local_device_setter(
              ps_device_type='gpu',
              worker_device=worker_device,
              ps_strategy=tf.contrib.training.GreedyLoadBalancingStrategy(
                  num_gpus,
                  tf.contrib.training.byte_size_load_fn
              )
          )
      with tf.variable_scope('resnet', reuse=bool(i != 0)):
        with tf.name_scope('tower_%d' % i) as name_scope:
          with tf.device(device_setter):
            loss, gradvars, preds = _tower_fn(
                is_training,
                weight_decay,
                tower_features[i],
                tower_labels[i],
                (device_type == 'cpu'),
<<<<<<< HEAD
                params['num_layers'],
                params['batch_norm_decay'],
                params['batch_norm_epsilon'])
=======
                params.num_layers,
                params.batch_norm_decay,
                params.batch_norm_epsilon)
>>>>>>> aae631cc
            tower_losses.append(loss)
            tower_gradvars.append(gradvars)
            tower_preds.append(preds)
            if i == 0:
              # Only trigger batch_norm moving mean and variance update from
              # the 1st tower. Ideally, we should grab the updates from all
              # towers but these stats accumulate extremely fast so we can
              # ignore the other stats from the other towers without
              # significant detriment.
              update_ops = tf.get_collection(tf.GraphKeys.UPDATE_OPS,
                                             name_scope)

    # Now compute global loss and gradients.
    gradvars = []
    with tf.name_scope('gradient_averaging'):
      all_grads = {}
      for grad, var in itertools.chain(*tower_gradvars):
        if grad is not None:
          all_grads.setdefault(var, []).append(grad)
      for var, grads in six.iteritems(all_grads):
        # Average gradients on the same device as the variables
        # to which they apply.
        with tf.device(var.device):
          if len(grads) == 1:
            avg_grad = grads[0]
          else:
            avg_grad = tf.multiply(tf.add_n(grads), 1. / len(grads))
        gradvars.append((avg_grad, var))


    # Device that runs the ops to apply global gradient updates.
    consolidation_device = '/gpu:0' if variable_strategy == 'GPU' else '/cpu:0'
    with tf.device(consolidation_device):
      # Suggested learning rate scheduling from
      # https://github.com/ppwwyyxx/tensorpack/blob/master/examples/ResNet/cifar10-resnet.py#L155
<<<<<<< HEAD
      # users could apply other scheduling.
      num_batches_per_epoch = cifar10.Cifar10DataSet.num_examples_per_epoch(
          'train') // (params['train_batch_size'] * num_workers)
=======
      num_batches_per_epoch = cifar10.Cifar10DataSet.num_examples_per_epoch(
          'train') // (params.train_batch_size * num_workers)
>>>>>>> aae631cc
      boundaries = [
          num_batches_per_epoch * x
          for x in np.array([82, 123, 300], dtype=np.int64)
      ]
<<<<<<< HEAD
      staged_lr = [params['learning_rate'] * x for x in [1, 0.1, 0.01, 0.002]]
=======
      staged_lr = [params.learning_rate * x for x in [1, 0.1, 0.01, 0.002]]
>>>>>>> aae631cc

      learning_rate = tf.train.piecewise_constant(tf.train.get_global_step(),
                                                  boundaries, staged_lr)
      # Create a nicely-named tensor for logging
      learning_rate = tf.identity(learning_rate, name='learning_rate')

      optimizer = tf.train.MomentumOptimizer(
          learning_rate=learning_rate, momentum=momentum)

      chief_hooks = []
<<<<<<< HEAD
      if params['sync']:
=======
      if sync:
>>>>>>> aae631cc
        optimizer = tf.train.SyncReplicasOptimizer(
            optimizer,
            replicas_to_aggregate=num_workers)
        sync_replicas_hook = optimizer.make_session_run_hook(True)
        chief_hooks.append(sync_replicas_hook)

      # Create single grouped train op
      train_op = [
          optimizer.apply_gradients(
              gradvars, global_step=tf.train.get_global_step())
      ]
      train_op.extend(update_ops)
      train_op = tf.group(*train_op)

      predictions = {
          'classes':
              tf.concat([p['classes'] for p in tower_preds], axis=0),
          'probabilities':
              tf.concat([p['probabilities'] for p in tower_preds], axis=0)
      }
      stacked_labels = tf.concat(labels, axis=0)
      metrics = {
          'accuracy': tf.metrics.accuracy(stacked_labels, predictions['classes'])
      }
      loss = tf.reduce_mean(tower_losses, name='loss')

    return tf.estimator.EstimatorSpec(
        mode=mode,
        predictions=predictions,
        loss=loss,
        train_op=train_op,
        training_chief_hooks=chief_hooks,
        eval_metric_ops=metrics)
  return _resnet_model_fn


def _tower_fn(is_training,
              weight_decay,
              feature,
              label,
              is_cpu,
              num_layers,
              batch_norm_decay,
              batch_norm_epsilon):
  """Build computation tower for each device (CPU or GPU).

  Args:
    is_training: true if is training graph.
    weight_decay: weight regularization strength, a float.
    feature: a Tensor.
    label: a Tensor.
    tower_losses: a list to be appended with current tower's loss.
    tower_gradvars: a list to be appended with current tower's gradients.
    tower_preds: a list to be appended with current tower's predictions.
    is_cpu: true if build tower on CPU.
  """
  data_format = 'channels_last' if is_cpu else 'channels_first'
  model = cifar10_model.ResNetCifar10(
      num_layers,
      batch_norm_decay=batch_norm_decay,
      batch_norm_epsilon=batch_norm_epsilon,
      is_training=is_training, data_format=data_format)
  logits = model.forward_pass(feature, input_data_format='channels_last')
  tower_pred = {
      'classes': tf.argmax(input=logits, axis=1),
      'probabilities': tf.nn.softmax(logits)
  }

  tower_loss = tf.losses.sparse_softmax_cross_entropy(
      logits=logits, labels=label)
  tower_loss = tf.reduce_mean(tower_loss)

  model_params = tf.trainable_variables()
  tower_loss += weight_decay * tf.add_n(
      [tf.nn.l2_loss(v) for v in model_params])

  tower_grad = tf.gradients(tower_loss, model_params)

  return tower_loss, zip(tower_grad, model_params), tower_pred


def input_fn(data_dir, subset, num_shards, batch_size,
             use_distortion_for_training=True):
  """Create input graph for model.

  Args:
    subset: one of 'train', 'validate' and 'eval'.
    num_shards: num of towers participating in data-parallel training.
  Returns:
    two lists of tensors for features and labels, each of num_shards length.
  """
  with tf.device('/cpu:0'):
    use_distortion = subset == 'train' and use_distortion_for_training
    dataset = cifar10.Cifar10DataSet(data_dir, subset, use_distortion)
    image_batch, label_batch = dataset.make_batch(batch_size)
    if num_shards <= 1:
      # No GPU available or only 1 GPU.
      return [image_batch], [label_batch]

    # Note that passing num=batch_size is safe here, even though
    # dataset.batch(batch_size) can, in some cases, return fewer than batch_size
    # examples. This is because it does so only when repeating for a limited
    # number of epochs, but our dataset repeats forever.
    image_batch = tf.unstack(image_batch, num=batch_size, axis=0)
    label_batch = tf.unstack(label_batch, num=batch_size, axis=0)
    feature_shards = [[] for i in range(num_shards)]
    label_shards = [[] for i in range(num_shards)]
    for i in xrange(batch_size):
      idx = i % num_shards
      feature_shards[idx].append(image_batch[i])
      label_shards[idx].append(label_batch[i])
    feature_shards = [tf.parallel_stack(x) for x in feature_shards]
    label_shards = [tf.parallel_stack(x) for x in label_shards]
    return feature_shards, label_shards


# create experiment
def get_experiment_fn(data_dir, num_gpus, is_gpu_ps,
<<<<<<< HEAD
                      use_distortion_for_training=True):
=======
                      use_distortion_for_training=True,
                      sync=True):
>>>>>>> aae631cc
  """Returns an Experiment function.

  Experiments perform training on several workers in parallel,
  in other words experiments know how to invoke train and eval in a sensible
  fashion for distributed training. Arguments passed directly to this
  function are not tunable, all other arguments should be passed within
  tf.HParams, passed to the enclosed function.

  Args:
      data_dir: str. Location of the data for input_fns.
      num_gpus: int. Number of GPUs on each worker.
      is_gpu_ps: bool. If true, average gradients on GPUs.
      use_distortion_for_training: bool. See cifar10.Cifar10DataSet.
<<<<<<< HEAD
=======
      sync: bool. If true synchronizes variable updates across workers.
>>>>>>> aae631cc
  Returns:
      A function (tf.estimator.RunConfig, tf.contrib.training.HParams) ->
      tf.contrib.learn.Experiment.

      Suitable for use by tf.contrib.learn.learn_runner, which will run various
      methods on Experiment (train, evaluate) based on information
      about the current runner in `run_config`.
  """
  def _experiment_fn(run_config, hparams):
    """Returns an Experiment."""
    # Create estimator.
    train_input_fn = functools.partial(
        input_fn,
        data_dir,
        subset='train',
        num_shards=num_gpus,
        batch_size=hparams.train_batch_size,
        use_distortion_for_training=use_distortion_for_training
    )

    eval_input_fn = functools.partial(
        input_fn,
        data_dir,
        subset='eval',
        batch_size=hparams.eval_batch_size,
        num_shards=num_gpus
    )

    num_eval_examples = cifar10.Cifar10DataSet.num_examples_per_epoch('eval')
    if num_eval_examples % hparams.eval_batch_size != 0:
      raise ValueError('validation set size must be multiple of eval_batch_size')

    train_steps = hparams.train_steps
    eval_steps = num_eval_examples // hparams.eval_batch_size
    examples_sec_hook = cifar10_utils.ExamplesPerSecondHook(
      hparams.train_batch_size, every_n_steps=10)

    tensors_to_log = {'learning_rate': 'learning_rate',
                      'loss': 'loss'}

    logging_hook = tf.train.LoggingTensorHook(
      tensors=tensors_to_log, every_n_iter=100)

    hooks = [logging_hook, examples_sec_hook]

    classifier = tf.estimator.Estimator(
        model_fn=get_model_fn(
<<<<<<< HEAD
            num_gpus, is_gpu_ps, run_config.num_worker_replicas or 1),
        config=run_config,
        params=vars(hparams)
=======
            num_gpus, is_gpu_ps, run_config.num_worker_replicas or 1, sync),
        config=run_config,
        params=hparams
>>>>>>> aae631cc
    )

    # Create experiment.
    experiment = tf.contrib.learn.Experiment(
        classifier,
        train_input_fn=train_input_fn,
        eval_input_fn=eval_input_fn,
        train_steps=train_steps,
        eval_steps=eval_steps)
    # Adding hooks to be used by the estimator on training modes
    experiment.extend_train_hooks(hooks)
    return experiment
  return _experiment_fn


def main(job_dir,
         data_dir,
         num_gpus,
         variable_strategy,
         use_distortion_for_training,
         log_device_placement,
         num_intra_threads,
<<<<<<< HEAD
=======
         sync,
>>>>>>> aae631cc
         **hparams):
  # The env variable is on deprecation path, default is set to off.
  os.environ['TF_SYNC_ON_FINISH'] = '0'

  # Session configuration.
  sess_config = tf.ConfigProto(
      allow_soft_placement=True,
      log_device_placement=log_device_placement,
      intra_op_parallelism_threads=num_intra_threads,
      gpu_options=tf.GPUOptions(
          force_gpu_compatible=True
      )
  )

  config = cifar10_utils.RunConfig(
      session_config=sess_config,
      model_dir=job_dir)
  tf.contrib.learn.learn_runner.run(
      get_experiment_fn(
          data_dir,
          num_gpus,
          variable_strategy,
<<<<<<< HEAD
          use_distortion_for_training
=======
          use_distortion_for_training,
          sync
>>>>>>> aae631cc
      ),
      run_config=config,
      hparams=tf.contrib.training.HParams(**hparams)
  )


if __name__ == '__main__':
  parser = argparse.ArgumentParser()
  parser.add_argument(
      '--data-dir',
      type=str,
      required=True,
      help='The directory where the CIFAR-10 input data is stored.'
  )
  parser.add_argument(
      '--job-dir',
      type=str,
      required=True,
      help='The directory where the model will be stored.'
  )
  parser.add_argument(
      '--variable-strategy',
      choices=['CPU', 'GPU'],
      type=str,
      default='CPU',
      help='Where to locate variable operations'
  )
  parser.add_argument(
      '--num-gpus',
      type=int,
      default=1,
      help='The number of gpus used. Uses only CPU if set to 0.'
  )
  parser.add_argument(
      '--num-layers',
      type=int,
      default=44,
      help='The number of layers of the model.'
  )
  parser.add_argument(
      '--train-steps',
      type=int,
      default=80000,
      help='The number of steps to use for training.'
  )
  parser.add_argument(
      '--train-batch-size',
      type=int,
      default=128,
      help='Batch size for training.'
  )
  parser.add_argument(
      '--eval-batch-size',
      type=int,
      default=100,
      help='Batch size for validation.'
  )
  parser.add_argument(
      '--momentum',
      type=float,
      default=0.9,
      help='Momentum for MomentumOptimizer.'
  )
  parser.add_argument(
      '--weight-decay',
      type=float,
      default=2e-4,
      help='Weight decay for convolutions.'
<<<<<<< HEAD
  ) 
=======
  )
>>>>>>> aae631cc
  parser.add_argument(
      '--learning-rate',
      type=float,
      default=0.1,
      help="""\
      This is the inital learning rate value. The learning rate will decrease
      during training. For more details check the model_fn implementation in
      this file.\
      """
  )
  parser.add_argument(
      '--use-distortion-for-training',
      type=bool,
      default=True,
      help='If doing image distortion for training.'
  )
  parser.add_argument(
      '--sync',
      action='store_true',
      default=False,
      help="""\
      If present when running in a distributed environment will run on sync mode.\
      """
  )
  parser.add_argument(
      '--num-intra-threads',
      type=int,
<<<<<<< HEAD
      default=1,
      help="""\
      Number of threads to use for intra-op parallelism. If set to 0, the
      system will pick an appropriate number. The default is 1 since in this
      example CPU only handles the input pipeline and gradient aggregation
      (when --is-cpu-ps). Ops that could potentially benefit from intra-op
      parallelism are scheduled to run on GPUs.\
=======
      default=0,
      help="""\
      Number of threads to use for intra-op parallelism. When training on CPU
      set to 0 to have the system pick the appropriate number or alternatively
      set it to the number of physical CPU cores.\
>>>>>>> aae631cc
      """
  )
  parser.add_argument(
      '--num-inter-threads',
      type=int,
      default=0,
      help="""\
      Number of threads to use for inter-op parallelism. If set to 0, the
      system will pick an appropriate number.\
      """
  )
  parser.add_argument(
      '--log-device-placement',
      action='store_true',
      default=False,
      help='Whether to log device placement.'
  )
  parser.add_argument(
      '--batch-norm-decay',
      type=float,
      default=0.997,
      help='Decay for batch norm.'
  )
  parser.add_argument(
      '--batch-norm-epsilon',
      type=float,
      default=1e-5,
      help='Epsilon for batch norm.'
  )
  args = parser.parse_args()

  if args.num_gpus < 0:
    raise ValueError(
<<<<<<< HEAD
        'Invalid GPU count: \"num_gpus\" must be 0 or a positive integer.')
  if args.num_gpus == 0 and args.variable_strategy == 'GPU':
    raise ValueError(
        'No GPU available for use, must use CPU to average gradients.')
  if (args.num_layers - 2) % 6 != 0:
    raise ValueError('Invalid num_layers parameter.')
  if args.num_gpus != 0 and args.train_batch_size % args.num_gpus != 0:
    raise ValueError('train_batch_size must be multiple of num_gpus.')
  if args.num_gpus != 0 and args.eval_batch_size % args.num_gpus != 0:
    raise ValueError('eval_batch_size must be multiple of num_gpus.')
=======
        'Invalid GPU count: \"--num-gpus\" must be 0 or a positive integer.')
  if args.num_gpus == 0 and args.variable_strategy == 'GPU':
    raise ValueError(
        'num-gpus=0, CPU must be used as parameter server. Set'
        '--variable-strategy=CPU.')
  if (args.num_layers - 2) % 6 != 0:
    raise ValueError('Invalid --num-layers parameter.')
  if args.num_gpus != 0 and args.train_batch_size % args.num_gpus != 0:
    raise ValueError('--train-batch-size must be multiple of --num-gpus.')
  if args.num_gpus != 0 and args.eval_batch_size % args.num_gpus != 0:
    raise ValueError('--eval-batch-size must be multiple of --num-gpus.')
>>>>>>> aae631cc

  main(**vars(args))<|MERGE_RESOLUTION|>--- conflicted
+++ resolved
@@ -29,10 +29,6 @@
 from __future__ import print_function
 
 import argparse
-<<<<<<< HEAD
-import collections
-=======
->>>>>>> aae631cc
 import functools
 import itertools
 import os
@@ -50,11 +46,7 @@
 tf.logging.set_verbosity(tf.logging.INFO)
 
 
-<<<<<<< HEAD
-def get_model_fn(num_gpus, variable_strategy, num_workers):
-=======
 def get_model_fn(num_gpus, variable_strategy, num_workers, sync):
->>>>>>> aae631cc
   def _resnet_model_fn(features, labels, mode, params):
     """Resnet model body.
 
@@ -68,22 +60,13 @@
       features: a list of tensors, one for each tower
       labels: a list of tensors, one for each tower
       mode: ModeKeys.TRAIN or EVAL
-<<<<<<< HEAD
-      params: Dictionary of Hyperparameters suitable for tuning
-=======
       params: Hyperparameters suitable for tuning
->>>>>>> aae631cc
     Returns:
       A EstimatorSpec object.
     """
     is_training = (mode == tf.estimator.ModeKeys.TRAIN)
-<<<<<<< HEAD
-    weight_decay = params['weight_decay']
-    momentum = params['momentum']
-=======
     weight_decay = params.weight_decay
     momentum = params.momentum
->>>>>>> aae631cc
 
     tower_features = features
     tower_labels = labels
@@ -121,15 +104,9 @@
                 tower_features[i],
                 tower_labels[i],
                 (device_type == 'cpu'),
-<<<<<<< HEAD
-                params['num_layers'],
-                params['batch_norm_decay'],
-                params['batch_norm_epsilon'])
-=======
                 params.num_layers,
                 params.batch_norm_decay,
                 params.batch_norm_epsilon)
->>>>>>> aae631cc
             tower_losses.append(loss)
             tower_gradvars.append(gradvars)
             tower_preds.append(preds)
@@ -165,23 +142,13 @@
     with tf.device(consolidation_device):
       # Suggested learning rate scheduling from
       # https://github.com/ppwwyyxx/tensorpack/blob/master/examples/ResNet/cifar10-resnet.py#L155
-<<<<<<< HEAD
-      # users could apply other scheduling.
-      num_batches_per_epoch = cifar10.Cifar10DataSet.num_examples_per_epoch(
-          'train') // (params['train_batch_size'] * num_workers)
-=======
       num_batches_per_epoch = cifar10.Cifar10DataSet.num_examples_per_epoch(
           'train') // (params.train_batch_size * num_workers)
->>>>>>> aae631cc
       boundaries = [
           num_batches_per_epoch * x
           for x in np.array([82, 123, 300], dtype=np.int64)
       ]
-<<<<<<< HEAD
-      staged_lr = [params['learning_rate'] * x for x in [1, 0.1, 0.01, 0.002]]
-=======
       staged_lr = [params.learning_rate * x for x in [1, 0.1, 0.01, 0.002]]
->>>>>>> aae631cc
 
       learning_rate = tf.train.piecewise_constant(tf.train.get_global_step(),
                                                   boundaries, staged_lr)
@@ -192,11 +159,7 @@
           learning_rate=learning_rate, momentum=momentum)
 
       chief_hooks = []
-<<<<<<< HEAD
-      if params['sync']:
-=======
       if sync:
->>>>>>> aae631cc
         optimizer = tf.train.SyncReplicasOptimizer(
             optimizer,
             replicas_to_aggregate=num_workers)
@@ -315,12 +278,8 @@
 
 # create experiment
 def get_experiment_fn(data_dir, num_gpus, is_gpu_ps,
-<<<<<<< HEAD
-                      use_distortion_for_training=True):
-=======
                       use_distortion_for_training=True,
                       sync=True):
->>>>>>> aae631cc
   """Returns an Experiment function.
 
   Experiments perform training on several workers in parallel,
@@ -334,10 +293,7 @@
       num_gpus: int. Number of GPUs on each worker.
       is_gpu_ps: bool. If true, average gradients on GPUs.
       use_distortion_for_training: bool. See cifar10.Cifar10DataSet.
-<<<<<<< HEAD
-=======
       sync: bool. If true synchronizes variable updates across workers.
->>>>>>> aae631cc
   Returns:
       A function (tf.estimator.RunConfig, tf.contrib.training.HParams) ->
       tf.contrib.learn.Experiment.
@@ -385,15 +341,9 @@
 
     classifier = tf.estimator.Estimator(
         model_fn=get_model_fn(
-<<<<<<< HEAD
-            num_gpus, is_gpu_ps, run_config.num_worker_replicas or 1),
-        config=run_config,
-        params=vars(hparams)
-=======
             num_gpus, is_gpu_ps, run_config.num_worker_replicas or 1, sync),
         config=run_config,
         params=hparams
->>>>>>> aae631cc
     )
 
     # Create experiment.
@@ -416,10 +366,7 @@
          use_distortion_for_training,
          log_device_placement,
          num_intra_threads,
-<<<<<<< HEAD
-=======
          sync,
->>>>>>> aae631cc
          **hparams):
   # The env variable is on deprecation path, default is set to off.
   os.environ['TF_SYNC_ON_FINISH'] = '0'
@@ -442,12 +389,8 @@
           data_dir,
           num_gpus,
           variable_strategy,
-<<<<<<< HEAD
-          use_distortion_for_training
-=======
           use_distortion_for_training,
           sync
->>>>>>> aae631cc
       ),
       run_config=config,
       hparams=tf.contrib.training.HParams(**hparams)
@@ -516,11 +459,7 @@
       type=float,
       default=2e-4,
       help='Weight decay for convolutions.'
-<<<<<<< HEAD
-  ) 
-=======
-  )
->>>>>>> aae631cc
+  )
   parser.add_argument(
       '--learning-rate',
       type=float,
@@ -548,21 +487,11 @@
   parser.add_argument(
       '--num-intra-threads',
       type=int,
-<<<<<<< HEAD
-      default=1,
-      help="""\
-      Number of threads to use for intra-op parallelism. If set to 0, the
-      system will pick an appropriate number. The default is 1 since in this
-      example CPU only handles the input pipeline and gradient aggregation
-      (when --is-cpu-ps). Ops that could potentially benefit from intra-op
-      parallelism are scheduled to run on GPUs.\
-=======
       default=0,
       help="""\
       Number of threads to use for intra-op parallelism. When training on CPU
       set to 0 to have the system pick the appropriate number or alternatively
       set it to the number of physical CPU cores.\
->>>>>>> aae631cc
       """
   )
   parser.add_argument(
@@ -596,18 +525,6 @@
 
   if args.num_gpus < 0:
     raise ValueError(
-<<<<<<< HEAD
-        'Invalid GPU count: \"num_gpus\" must be 0 or a positive integer.')
-  if args.num_gpus == 0 and args.variable_strategy == 'GPU':
-    raise ValueError(
-        'No GPU available for use, must use CPU to average gradients.')
-  if (args.num_layers - 2) % 6 != 0:
-    raise ValueError('Invalid num_layers parameter.')
-  if args.num_gpus != 0 and args.train_batch_size % args.num_gpus != 0:
-    raise ValueError('train_batch_size must be multiple of num_gpus.')
-  if args.num_gpus != 0 and args.eval_batch_size % args.num_gpus != 0:
-    raise ValueError('eval_batch_size must be multiple of num_gpus.')
-=======
         'Invalid GPU count: \"--num-gpus\" must be 0 or a positive integer.')
   if args.num_gpus == 0 and args.variable_strategy == 'GPU':
     raise ValueError(
@@ -619,6 +536,5 @@
     raise ValueError('--train-batch-size must be multiple of --num-gpus.')
   if args.num_gpus != 0 and args.eval_batch_size % args.num_gpus != 0:
     raise ValueError('--eval-batch-size must be multiple of --num-gpus.')
->>>>>>> aae631cc
 
   main(**vars(args))